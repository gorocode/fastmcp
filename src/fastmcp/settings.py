from __future__ import annotations as _annotations

import inspect
import warnings
from pathlib import Path
from typing import Annotated, Any, Literal

from pydantic import Field, model_validator
from pydantic.fields import FieldInfo
from pydantic_settings import (
    BaseSettings,
    EnvSettingsSource,
    PydanticBaseSettingsSource,
    SettingsConfigDict,
)
from typing_extensions import Self

LOG_LEVEL = Literal["DEBUG", "INFO", "WARNING", "ERROR", "CRITICAL"]

DuplicateBehavior = Literal["warn", "error", "replace", "ignore"]


class ExtendedEnvSettingsSource(EnvSettingsSource):
    """
    A special EnvSettingsSource that allows for multiple env var prefixes to be used.

    Raises a deprecation warning if the old `FASTMCP_SERVER_` prefix is used.
    """

    def get_field_value(
        self, field: FieldInfo, field_name: str
    ) -> tuple[Any, str, bool]:
        if prefixes := self.config.get("env_prefixes"):
            for prefix in prefixes:
                self.env_prefix = prefix
                env_val, field_key, value_is_complex = super().get_field_value(
                    field, field_name
                )
                if env_val is not None:
                    if prefix == "FASTMCP_SERVER_":
                        # Deprecated in 2.8.0
                        warnings.warn(
                            "Using `FASTMCP_SERVER_` environment variables is deprecated. Use `FASTMCP_` instead.",
                            DeprecationWarning,
                            stacklevel=2,
                        )
                    return env_val, field_key, value_is_complex

        return super().get_field_value(field, field_name)


class ExtendedSettingsConfigDict(SettingsConfigDict, total=False):
    env_prefixes: list[str] | None


class Settings(BaseSettings):
    """FastMCP settings."""

    model_config = ExtendedSettingsConfigDict(
        env_prefixes=["FASTMCP_", "FASTMCP_SERVER_"],
        env_file=".env",
        extra="ignore",
        env_nested_delimiter="__",
        nested_model_default_partial_update=True,
    )

    @classmethod
    def settings_customise_sources(
        cls,
        settings_cls: type[BaseSettings],
        init_settings: PydanticBaseSettingsSource,
        env_settings: PydanticBaseSettingsSource,
        dotenv_settings: PydanticBaseSettingsSource,
        file_secret_settings: PydanticBaseSettingsSource,
    ) -> tuple[PydanticBaseSettingsSource, ...]:
        # can remove this classmethod after deprecated FASTMCP_SERVER_ prefix is
        # removed
        return (
            init_settings,
            ExtendedEnvSettingsSource(settings_cls),
            dotenv_settings,
            file_secret_settings,
        )

    @property
    def settings(self) -> Self:
        """
        This property is for backwards compatibility with FastMCP < 2.8.0,
        which accessed fastmcp.settings.settings
        """
        # Deprecated in 2.8.0
        warnings.warn(
            "Using fastmcp.settings.settings is deprecated. Use fastmcp.settings instead.",
            DeprecationWarning,
            stacklevel=2,
        )
        return self

    home: Path = Path.home() / ".fastmcp"

    test_mode: bool = False
    log_level: LOG_LEVEL = "INFO"
    enable_rich_tracebacks: Annotated[
        bool,
        Field(
            description=inspect.cleandoc(
                """
                If True, will use rich tracebacks for logging.
                """
            )
        ),
    ] = True

    client_raise_first_exceptiongroup_error: Annotated[
        bool,
        Field(
            default=True,
            description=inspect.cleandoc(
                """
                Many MCP components operate in anyio taskgroups, and raise
                ExceptionGroups instead of exceptions. If this setting is True, FastMCP Clients
                will `raise` the first error in any ExceptionGroup instead of raising
                the ExceptionGroup as a whole. This is useful for debugging, but may
                mask other errors.
                """
            ),
        ),
    ] = True

    resource_prefix_format: Annotated[
        Literal["protocol", "path"],
        Field(
            default="path",
            description=inspect.cleandoc(
                """
                When perfixing a resource URI, either use path formatting (resource://prefix/path)
                or protocol formatting (prefix+resource://path). Protocol formatting was the default in FastMCP < 2.4;
                path formatting is current default.
                """
            ),
        ),
    ] = "path"

    tool_attempt_parse_json_args: Annotated[
        bool,
        Field(
            default=False,
            description=inspect.cleandoc(
                """
                Note: this enables a legacy behavior. If True, will attempt to parse
                stringified JSON lists and objects strings in tool arguments before
                passing them to the tool. This is an old behavior that can create
                unexpected type coercion issues, but may be helpful for less powerful
                LLMs that stringify JSON instead of passing actual lists and objects.
                Defaults to False.
                """
            ),
        ),
    ] = False

    client_init_timeout: Annotated[
        float | None,
        Field(
            description="The timeout for the client's initialization handshake, in seconds. Set to None or 0 to disable.",
        ),
    ] = None

    @model_validator(mode="after")
    def setup_logging(self) -> Self:
        """Finalize the settings."""
        from fastmcp.utilities.logging import configure_logging

        configure_logging(
            self.log_level, enable_rich_tracebacks=self.enable_rich_tracebacks
        )

        return self

    # HTTP settings
    host: str = "127.0.0.1"
    port: int = 8000
    sse_path: str = "/sse"
    message_path: str = "/messages/"
    streamable_http_path: str = "/mcp"
    debug: bool = False

    # error handling
    mask_error_details: Annotated[
        bool,
        Field(
            default=False,
            description=inspect.cleandoc(
                """
                If True, error details from user-supplied functions (tool, resource, prompt)
                will be masked before being sent to clients. Only error messages from explicitly
                raised ToolError, ResourceError, or PromptError will be included in responses.
                If False (default), all error details will be included in responses, but prefixed
                with appropriate context.
                """
            ),
        ),
    ] = False

    server_dependencies: Annotated[
        list[str],
        Field(
            default_factory=list,
            description="List of dependencies to install in the server environment",
        ),
    ] = []

    # StreamableHTTP settings
    json_response: bool = False
    stateless_http: bool = (
        False  # If True, uses true stateless mode (new transport per request)
    )

    # Auth settings
    default_auth_provider: Annotated[
        Literal["bearer_env"] | None,
        Field(
            description=inspect.cleandoc(
                """
                Configure the authentication provider. This setting is intended only to
                be used for remote confirugation of providers that fully support
                environment variable configuration.

                If None, no automatic configuration will take place.

                This setting is *always* overriden by any auth provider passed to the
                FastMCP constructor.
                """
            ),
        ),
<<<<<<< HEAD
    ] = None

    include_tags: Annotated[
        set[str] | set[tuple[str, ...]] | set[str | tuple[str, ...]] | None,
        Field(
            default=None,
            description=inspect.cleandoc(
                """
                If provided, only components that match these tags will be
                exposed to clients. This can be a set of tags or tuples of tags.
                A component is considered to match if ANY of its tags match ANY
                of the tags in the set, or if any combination of its tags match
                ALL of the tags in any tuple in the set.

                For example, if include_tags is set to {"tag1", ("tag2",
                "tag3")}, then a component with tags {"tag1", "tag4"} or
                {"tag2", "tag3", "tag4"} will be included, but a component with
                tags {"tag2", "tag4"} will not be included.
                """
            ),
        ),
    ] = None
    exclude_tags: Annotated[
        set[str] | set[tuple[str, ...]] | set[str | tuple[str, ...]] | None,
        Field(
            default=None,
            description=inspect.cleandoc(
                """
                If provided, components that match these tags will be excluded
                from the server. This can be a set of tags or tuples of tags.
                This is applied after include_tags, so if a component matches
                both include_tags and exclude_tags, it will be excluded.

                A component is considered to match if ANY of its tags match ANY
                of the tags in the set, or if any combination of its tags match
                ALL of the tags in any tuple in the set.

                For example, if exclude_tags is set to {"tag1", ("tag2",
                "tag3")}, then a component with tags {"tag1", "tag4"} or
                {"tag2", "tag3", "tag4"} will be excluded, but a component with
                tags {"tag2", "tag4"} will not be excluded.
                """
            ),
        ),
    ] = None


settings = Settings()
=======
    ] = None
>>>>>>> 24704f43
<|MERGE_RESOLUTION|>--- conflicted
+++ resolved
@@ -232,7 +232,6 @@
                 """
             ),
         ),
-<<<<<<< HEAD
     ] = None
 
     include_tags: Annotated[
@@ -280,7 +279,4 @@
     ] = None
 
 
-settings = Settings()
-=======
-    ] = None
->>>>>>> 24704f43
+settings = Settings()