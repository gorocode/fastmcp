"""Resource manager functionality."""

from __future__ import annotations

import inspect
import warnings
from collections.abc import Callable
from typing import TYPE_CHECKING, Any

from pydantic import AnyUrl

from fastmcp import settings
from fastmcp.exceptions import NotFoundError, ResourceError
from fastmcp.resources.resource import Resource
from fastmcp.resources.template import (
    ResourceTemplate,
    match_uri_template,
)
from fastmcp.settings import DuplicateBehavior
from fastmcp.utilities.logging import get_logger

if TYPE_CHECKING:
    from fastmcp.server.server import MountedServer

logger = get_logger(__name__)


class ResourceManager:
    """Manages FastMCP resources."""

    def __init__(
        self,
        duplicate_behavior: DuplicateBehavior | None = None,
        mask_error_details: bool | None = None,
    ):
        """Initialize the ResourceManager.

        Args:
            duplicate_behavior: How to handle duplicate resources
                (warn, error, replace, ignore)
            mask_error_details: Whether to mask error details from exceptions
                other than ResourceError
        """
        self._resources: dict[str, Resource] = {}
        self._templates: dict[str, ResourceTemplate] = {}
        self._mounted_servers: list[MountedServer] = []
        self.mask_error_details = mask_error_details or settings.mask_error_details

        # Default to "warn" if None is provided
        if duplicate_behavior is None:
            duplicate_behavior = "warn"

        if duplicate_behavior not in DuplicateBehavior.__args__:
            raise ValueError(
                f"Invalid duplicate_behavior: {duplicate_behavior}. "
                f"Must be one of: {', '.join(DuplicateBehavior.__args__)}"
            )
        self.duplicate_behavior = duplicate_behavior

    def mount(self, server: MountedServer) -> None:
        """Adds a mounted server as a source for resources and templates."""
        self._mounted_servers.append(server)

    async def get_resources(self) -> dict[str, Resource]:
        """Get all registered resources, keyed by URI."""
        return await self._load_resources(via_server=False)

    async def get_resource_templates(self) -> dict[str, ResourceTemplate]:
        """Get all registered templates, keyed by URI template."""
        return await self._load_resource_templates(via_server=False)

    async def _load_resources(self, *, via_server: bool = False) -> dict[str, Resource]:
        """
        The single, consolidated recursive method for fetching resources. The 'via_server'
        parameter determines the communication path.

        - via_server=False: Manager-to-manager path for complete, unfiltered inventory
        - via_server=True: Server-to-server path for filtered MCP requests
        """
        all_resources: dict[str, Resource] = {}

        for mounted in self._mounted_servers:
            try:
                if via_server:
                    # Use the server-to-server filtered path
                    child_resources_list = await mounted.server._list_resources()
                    child_resources = {
                        resource.key: resource for resource in child_resources_list
                    }
                else:
                    # Use the manager-to-manager unfiltered path
                    child_resources = (
                        await mounted.server._resource_manager.get_resources()
                    )

                # Apply prefix if needed
                if mounted.prefix:
                    from fastmcp.server.server import add_resource_prefix

                    for uri, resource in child_resources.items():
                        prefixed_uri = add_resource_prefix(
                            uri, mounted.prefix, mounted.resource_prefix_format
                        )
                        # Create a copy of the resource with the prefixed key
                        prefixed_resource = resource.with_key(prefixed_uri)
                        all_resources[prefixed_uri] = prefixed_resource
                else:
                    all_resources.update(child_resources)
            except Exception as e:
                # Skip failed mounts silently, matches existing behavior
                logger.warning(
                    f"Failed to get resources from mounted server '{mounted.prefix}': {e}"
                )
                continue

        # Finally, add local resources, which always take precedence
        all_resources.update(self._resources)
        return all_resources

    async def _load_resource_templates(
        self, *, via_server: bool = False
    ) -> dict[str, ResourceTemplate]:
        """
        The single, consolidated recursive method for fetching templates. The 'via_server'
        parameter determines the communication path.

        - via_server=False: Manager-to-manager path for complete, unfiltered inventory
        - via_server=True: Server-to-server path for filtered MCP requests
        """
        all_templates: dict[str, ResourceTemplate] = {}

        for mounted in self._mounted_servers:
            try:
                if via_server:
                    # Use the server-to-server filtered path
                    child_templates = await mounted.server._list_resource_templates()
                else:
                    # Use the manager-to-manager unfiltered path
                    child_templates = (
                        await mounted.server._resource_manager.list_resource_templates()
                    )
                child_dict = {template.key: template for template in child_templates}

                # Apply prefix if needed
                if mounted.prefix:
                    from fastmcp.server.server import add_resource_prefix

                    for uri_template, template in child_dict.items():
                        prefixed_uri_template = add_resource_prefix(
                            uri_template, mounted.prefix, mounted.resource_prefix_format
                        )
                        # Create a copy of the template with the prefixed key
                        prefixed_template = template.with_key(prefixed_uri_template)
                        all_templates[prefixed_uri_template] = prefixed_template
                else:
                    all_templates.update(child_dict)
            except Exception as e:
                # Skip failed mounts silently, matches existing behavior
                logger.warning(
                    f"Failed to get templates from mounted server '{mounted.prefix}': {e}"
                )
                continue

        # Finally, add local templates, which always take precedence
        all_templates.update(self._templates)
        return all_templates

    async def list_resources(self) -> list[Resource]:
        """
        Lists all resources, applying protocol filtering.
        """
        resources_dict = await self._load_resources(via_server=True)
        return list(resources_dict.values())

    async def list_resource_templates(self) -> list[ResourceTemplate]:
        """
        Lists all templates, applying protocol filtering.
        """
        templates_dict = await self._load_resource_templates(via_server=True)
        return list(templates_dict.values())

    def add_resource_or_template_from_fn(
        self,
        fn: Callable[..., Any],
        uri: str,
        name: str | None = None,
        description: str | None = None,
        mime_type: str | None = None,
        tags: set[str] | None = None,
    ) -> Resource | ResourceTemplate:
        """Add a resource or template to the manager from a function.

        Args:
            fn: The function to register as a resource or template
            uri: The URI for the resource or template
            name: Optional name for the resource or template
            description: Optional description of the resource or template
            mime_type: Optional MIME type for the resource or template
            tags: Optional set of tags for categorizing the resource or template

        Returns:
            The added resource or template. If a resource or template with the same URI already exists,
            returns the existing resource or template.
        """
        from fastmcp.server.context import Context

        # Check if this should be a template
        has_uri_params = "{" in uri and "}" in uri
        # check if the function has any parameters (other than injected context)
        has_func_params = any(
            p
            for p in inspect.signature(fn).parameters.values()
            if p.annotation is not Context
        )

        if has_uri_params or has_func_params:
            return self.add_template_from_fn(
                fn, uri, name, description, mime_type, tags
            )
        elif not has_uri_params and not has_func_params:
            return self.add_resource_from_fn(
                fn, uri, name, description, mime_type, tags
            )
        else:
            raise ValueError(
                "Invalid resource or template definition due to a "
                "mismatch between URI parameters and function parameters."
            )

    def add_resource_from_fn(
        self,
        fn: Callable[..., Any],
        uri: str,
        name: str | None = None,
        description: str | None = None,
        mime_type: str | None = None,
        tags: set[str] | None = None,
    ) -> Resource:
        """Add a resource to the manager from a function.

        Args:
            fn: The function to register as a resource
            uri: The URI for the resource
            name: Optional name for the resource
            description: Optional description of the resource
            mime_type: Optional MIME type for the resource
            tags: Optional set of tags for categorizing the resource

        Returns:
            The added resource. If a resource with the same URI already exists,
            returns the existing resource.
        """
        # deprecated in 2.7.0
        if settings.deprecation_warnings:
            warnings.warn(
                "add_resource_from_fn is deprecated. Use Resource.from_function() and call add_resource() instead.",
                DeprecationWarning,
                stacklevel=2,
            )
        resource = Resource.from_function(
            fn=fn,
            uri=uri,
            name=name,
            description=description,
            mime_type=mime_type,
            tags=tags,
        )
        return self.add_resource(resource)

    def add_resource(self, resource: Resource) -> Resource:
        """Add a resource to the manager.

        Args:
            resource: A Resource instance to add. The resource's .key attribute
                will be used as the storage key. To overwrite it, call
                Resource.with_key() before calling this method.
        """
        existing = self._resources.get(resource.key)
        if existing:
            if self.duplicate_behavior == "warn":
                logger.warning(f"Resource already exists: {resource.key}")
                self._resources[resource.key] = resource
            elif self.duplicate_behavior == "replace":
                self._resources[resource.key] = resource
            elif self.duplicate_behavior == "error":
                raise ValueError(f"Resource already exists: {resource.key}")
            elif self.duplicate_behavior == "ignore":
                return existing
        self._resources[resource.key] = resource
        return resource

    def add_template_from_fn(
        self,
        fn: Callable[..., Any],
        uri_template: str,
        name: str | None = None,
        description: str | None = None,
        mime_type: str | None = None,
        tags: set[str] | None = None,
    ) -> ResourceTemplate:
        """Create a template from a function."""
        # deprecated in 2.7.0
        if settings.deprecation_warnings:
            warnings.warn(
                "add_template_from_fn is deprecated. Use ResourceTemplate.from_function() and call add_template() instead.",
                DeprecationWarning,
                stacklevel=2,
            )
        template = ResourceTemplate.from_function(
            fn,
            uri_template=uri_template,
            name=name,
            description=description,
            mime_type=mime_type,
            tags=tags,
        )
        return self.add_template(template)

    def add_template(self, template: ResourceTemplate) -> ResourceTemplate:
        """Add a template to the manager.

        Args:
            template: A ResourceTemplate instance to add. The template's .key attribute
                will be used as the storage key. To overwrite it, call
                ResourceTemplate.with_key() before calling this method.

        Returns:
            The added template. If a template with the same URI already exists,
            returns the existing template.
        """
        existing = self._templates.get(template.key)
        if existing:
            if self.duplicate_behavior == "warn":
                logger.warning(f"Template already exists: {template.key}")
                self._templates[template.key] = template
            elif self.duplicate_behavior == "replace":
                self._templates[template.key] = template
            elif self.duplicate_behavior == "error":
                raise ValueError(f"Template already exists: {template.key}")
            elif self.duplicate_behavior == "ignore":
                return existing
        self._templates[template.key] = template
        return template

    async def has_resource(self, uri: AnyUrl | str) -> bool:
        """Check if a resource exists."""
        uri_str = str(uri)

        # First check concrete resources (local and mounted)
        resources = await self.get_resources()
        if uri_str in resources:
            return True

        # Then check templates (local and mounted) only if not found in concrete resources
        templates = await self.get_resource_templates()
        for template_key in templates.keys():
            if match_uri_template(uri_str, template_key):
                return True

        return False

    async def get_resource(self, uri: AnyUrl | str) -> Resource:
        """Get resource by URI, checking concrete resources first, then templates.

        Args:
            uri: The URI of the resource to get

        Raises:
            NotFoundError: If no resource or template matching the URI is found.
        """
        uri_str = str(uri)
        logger.debug("Getting resource", extra={"uri": uri_str})

        # First check concrete resources (local and mounted)
        resources = await self.get_resources()
        if resource := resources.get(uri_str):
            return resource

        # Then check templates (local and mounted) - use the utility function to match against storage keys
        templates = await self.get_resource_templates()
        for storage_key, template in templates.items():
            # Try to match against the storage key (which might be a custom key)
            if params := match_uri_template(uri_str, storage_key):
                try:
                    return await template.create_resource(
                        uri_str,
                        params=params,
                    )
                # Pass through ResourceErrors as-is
                except ResourceError as e:
                    logger.error(f"Error creating resource from template: {e}")
                    raise e
                # Handle other exceptions
                except Exception as e:
                    logger.error(f"Error creating resource from template: {e}")
                    if self.mask_error_details:
                        # Mask internal details
                        raise ValueError("Error creating resource from template") from e
                    else:
                        # Include original error details
                        raise ValueError(
                            f"Error creating resource from template: {e}"
                        ) from e

        raise NotFoundError(f"Unknown resource: {uri_str}")

    async def read_resource(self, uri: AnyUrl | str) -> str | bytes:
        """
        Internal API for servers: Finds and reads a resource, respecting the
        filtered protocol path.
        """
        uri_str = str(uri)

<<<<<<< HEAD
    def get_templates(self) -> dict[str, ResourceTemplate]:
        """Get all registered templates, keyed by URI template."""
        return self._templates

    def enable_resource(self, key: str) -> Resource:
        """Enable a resource."""
        if key in self._resources:
            resource = self._resources[key]
            resource.enable()
            return resource
        raise NotFoundError(f"Unknown resource: {key}")

    def disable_resource(self, key: str) -> Resource:
        """Disable a resource."""
        if key in self._resources:
            resource = self._resources[key]
            resource.disable()
            return resource
        raise NotFoundError(f"Unknown resource: {key}")
=======
        # 1. Check local resources first. The server will have already applied its filter.
        if uri_str in self._resources:
            resource = await self.get_resource(uri_str)
            if not resource:
                raise NotFoundError(f"Resource {uri_str!r} not found")

            try:
                return await resource.read()

            # raise ResourceErrors as-is
            except ResourceError as e:
                logger.exception(f"Error reading resource {uri_str!r}: {e}")
                raise e

            # Handle other exceptions
            except Exception as e:
                logger.exception(f"Error reading resource {uri_str!r}: {e}")
                if self.mask_error_details:
                    # Mask internal details
                    raise ResourceError(f"Error reading resource {uri_str!r}") from e
                else:
                    # Include original error details
                    raise ResourceError(
                        f"Error reading resource {uri_str!r}: {e}"
                    ) from e

        # 1b. Check local templates if not found in concrete resources
        for key, template in self._templates.items():
            if params := match_uri_template(uri_str, key):
                try:
                    resource = await template.create_resource(uri_str, params=params)
                    return await resource.read()
                except ResourceError as e:
                    logger.exception(
                        f"Error reading resource from template {uri_str!r}: {e}"
                    )
                    raise e
                except Exception as e:
                    logger.exception(
                        f"Error reading resource from template {uri_str!r}: {e}"
                    )
                    if self.mask_error_details:
                        raise ResourceError(
                            f"Error reading resource from template {uri_str!r}"
                        ) from e
                    else:
                        raise ResourceError(
                            f"Error reading resource from template {uri_str!r}: {e}"
                        ) from e

        # 2. Check mounted servers using the filtered protocol path.
        from fastmcp.server.server import has_resource_prefix, remove_resource_prefix

        for mounted in reversed(self._mounted_servers):
            key = uri_str
            try:
                if mounted.prefix:
                    if has_resource_prefix(
                        key,
                        mounted.prefix,
                        mounted.resource_prefix_format,
                    ):
                        key = remove_resource_prefix(
                            key,
                            mounted.prefix,
                            mounted.resource_prefix_format,
                        )
                    else:
                        continue

                try:
                    result = await mounted.server._read_resource(key)
                    return result[0].content
                except NotFoundError:
                    continue
            except NotFoundError:
                continue

        raise NotFoundError(f"Resource {uri_str!r} not found.")
>>>>>>> 4f4f27a3
<|MERGE_RESOLUTION|>--- conflicted
+++ resolved
@@ -411,27 +411,6 @@
         """
         uri_str = str(uri)
 
-<<<<<<< HEAD
-    def get_templates(self) -> dict[str, ResourceTemplate]:
-        """Get all registered templates, keyed by URI template."""
-        return self._templates
-
-    def enable_resource(self, key: str) -> Resource:
-        """Enable a resource."""
-        if key in self._resources:
-            resource = self._resources[key]
-            resource.enable()
-            return resource
-        raise NotFoundError(f"Unknown resource: {key}")
-
-    def disable_resource(self, key: str) -> Resource:
-        """Disable a resource."""
-        if key in self._resources:
-            resource = self._resources[key]
-            resource.disable()
-            return resource
-        raise NotFoundError(f"Unknown resource: {key}")
-=======
         # 1. Check local resources first. The server will have already applied its filter.
         if uri_str in self._resources:
             resource = await self.get_resource(uri_str)
@@ -511,4 +490,85 @@
                 continue
 
         raise NotFoundError(f"Resource {uri_str!r} not found.")
->>>>>>> 4f4f27a3
+
+    async def enable_resource(self, key: str) -> Resource | ResourceTemplate:
+        """Enable a resource."""
+        # 1. Check local resources first. The server will have already applied its filter.
+        if key in self._resources:
+            resource = await self.get_resource(key)
+            resource.enable()
+            return resource
+
+        if key in self._templates:
+            template = self._templates[key]
+            template.enable()
+            return template
+
+        # 2. Check mounted servers using the filtered protocol path.
+        from fastmcp.server.server import has_resource_prefix, remove_resource_prefix
+
+        for mounted in reversed(self._mounted_servers):
+            if mounted.prefix:
+                try:
+                    if has_resource_prefix(
+                        key,
+                        mounted.prefix,
+                        mounted.resource_prefix_format,
+                    ):
+                        key = remove_resource_prefix(
+                            key,
+                            mounted.prefix,
+                            mounted.resource_prefix_format,
+                        )
+                        return await mounted.server._resource_manager.enable_resource(
+                            key
+                        )
+                except NotFoundError:
+                    logger.debug(
+                        f"Resource {key!r} not found in mounted server: {mounted.prefix}"
+                    )
+            else:
+                continue
+
+        raise NotFoundError(f"Unknown resource: {key}")
+
+    async def disable_resource(self, key: str) -> Resource | ResourceTemplate:
+        """Disable a resource."""
+        # 1. Check local resources first. The server will have already applied its filter.
+        if key in self._resources:
+            resource = await self.get_resource(key)
+            resource.disable()
+            return resource
+
+        if key in self._templates:
+            template = self._templates[key]
+            template.disable()
+            return template
+
+        # 2. Check mounted servers using the filtered protocol path.
+        from fastmcp.server.server import has_resource_prefix, remove_resource_prefix
+
+        for mounted in reversed(self._mounted_servers):
+            if mounted.prefix:
+                try:
+                    if has_resource_prefix(
+                        key,
+                        mounted.prefix,
+                        mounted.resource_prefix_format,
+                    ):
+                        key = remove_resource_prefix(
+                            key,
+                            mounted.prefix,
+                            mounted.resource_prefix_format,
+                        )
+                        return await mounted.server._resource_manager.disable_resource(
+                            key
+                        )
+                except NotFoundError:
+                    logger.debug(
+                        f"Resource {key!r} not found in mounted server: {mounted.prefix}"
+                    )
+            else:
+                continue
+
+        raise NotFoundError(f"Unknown resource: {key}")